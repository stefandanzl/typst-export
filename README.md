--- conflicted
+++ resolved
@@ -86,13 +86,8 @@
 #### Previously published results
 If you have a result in your vault that is in some published paper, add two
 entries to the YAML header:
-<<<<<<< HEAD
-- bib_key: @bibKey    (This can also be in a wikilink [[@bibKey]])
-- result_name: Proposition 3.1
-=======
 - source: @bibKey    (This can also be in a wikilink [[@bibKey]])
 - published_result_name: Proposition 3.1
->>>>>>> 00105db9
 If the plugin encounters a wikilink referring to this note, it will render
 to a citation `\cite[Proposition 3.1]{bibKey}`. This only works for notes
 that have not been embedded elsewhere in the longform (in which case the
